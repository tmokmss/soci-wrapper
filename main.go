package main

import (
	"context"
	"flag"
	"fmt"
	"os"
	"sort"
	"strings"

	"errors"
	"path"
	"soci-wrapper/utils/fs"
	"soci-wrapper/utils/log"
	registryutils "soci-wrapper/utils/registry"

	"github.com/containerd/containerd/images"
	"oras.land/oras-go/v2/content/oci"

	"github.com/awslabs/soci-snapshotter/soci"
	"github.com/awslabs/soci-snapshotter/soci/store"
	"github.com/containerd/containerd/content"
	"github.com/containerd/containerd/content/local"
	"github.com/containerd/containerd/platforms"

	ocispec "github.com/opencontainers/image-spec/specs-go/v1"
)

const artifactsStoreName = "store"
const artifactsDbName = "artifacts.db"

// Returns ecr registry url from an image action event
func buildEcrRegistryUrl(region string, account string) string {
	var awsDomain = ".amazonaws.com"
	if strings.HasPrefix(region, "cn") {
		awsDomain = ".amazonaws.com.cn"
	}
	return account + ".dkr.ecr." + region + awsDomain
}

// Create a temp directory in /tmp
// The directory is prefixed by the Lambda's request id
func createTempDir(ctx context.Context) (string, error) {
	// free space in bytes
	freeSpace := fs.CalculateFreeSpace("/tmp")
	log.Info(ctx, fmt.Sprintf("There are %d bytes of free space in /tmp directory", freeSpace))
	log.Info(ctx, "Creating a directory to store images and SOCI artifacts")
	tempDir, err := os.MkdirTemp("/tmp", "TODO") // The temp dir name is prefixed by the request id
	return tempDir, err
}

// Clean up the data written by the Lambda
func cleanUp(ctx context.Context, dataDir string) {
	log.Info(ctx, fmt.Sprintf("Removing all files in %s", dataDir))
	if err := os.RemoveAll(dataDir); err != nil {
		log.Error(ctx, "Clean up error", err)
	}
}

// Init containerd store
func initContainerdStore(dataDir string) (content.Store, error) {
	containerdStore, err := local.NewStore(path.Join(dataDir, artifactsStoreName))
	return containerdStore, err
}

// Init OCI artifact store
func initOciStore(ctx context.Context, dataDir string) (*oci.Store, error) {
	return oci.NewWithContext(ctx, path.Join(dataDir, artifactsStoreName))
}

// Init SOCI artifact store
func initSociStore(ctx context.Context, dataDir string) (*store.SociStore, error) {
	// Note: We are wrapping an *oci.Store in a store.SociStore because soci.WriteSociIndex
	// expects a store.Store, an interface that extends the oci.Store to provide support
	// for garbage collection.
	ociStore, err := oci.NewWithContext(ctx, path.Join(dataDir, artifactsStoreName))
	return &store.SociStore{ociStore}, err
}

// Init a new instance of SOCI artifacts DB
func initSociArtifactsDb(dataDir string) (*soci.ArtifactsDb, error) {
	artifactsDbPath := path.Join(dataDir, artifactsDbName)
	artifactsDb, err := soci.NewDB(artifactsDbPath)
	if err != nil {
		return nil, err
	}
	return artifactsDb, nil
}

// Build soci index for an image and returns its ocispec.Descriptor
func buildIndex(ctx context.Context, dataDir string, sociStore *store.SociStore, image images.Image, sociIndexVersion string) (*ocispec.Descriptor, error) {
	log.Info(ctx, fmt.Sprintf("Building SOCI index version %s", sociIndexVersion))
	platform := platforms.DefaultSpec()

	artifactsDb, err := initSociArtifactsDb(dataDir)
	if err != nil {
		return nil, err
	}

	containerdStore, err := initContainerdStore(dataDir)
	if err != nil {
		return nil, err
	}

	// ソースコードからAPIを確認して、正確な引数で呼び出す
	builder, err := soci.NewIndexBuilder(containerdStore, sociStore, soci.WithArtifactsDb(artifactsDb), soci.WithMinLayerSize(0))
	if err != nil {
		return nil, err
	}

	// SOCIインデックスバージョンに応じて処理を分岐
	if sociIndexVersion == "V2" {
		log.Info(ctx, "Building SOCI V2 index using Convert method")
		// V2ではConvert()を使用
		indexDescriptor, err := builder.Convert(ctx, image)
		if err != nil {
			return nil, fmt.Errorf("failed to convert image to SOCI V2 index: %w", err)
		}
		return indexDescriptor, nil
	} else {
		// デフォルトはV1
		log.Info(ctx, "Building SOCI V1 index using Build method")
		_, err = builder.Build(ctx, image)
		if err != nil {
			return nil, fmt.Errorf("failed to build SOCI V1 index: %w", err)
		}

		// Get SOCI indices for the image from the OCI store
		indexDescriptorInfos, _, err := soci.GetIndexDescriptorCollection(ctx, containerdStore, artifactsDb, image, []ocispec.Platform{platform})
		if err != nil {
			return nil, err
		}
		if len(indexDescriptorInfos) == 0 {
			return nil, errors.New("no SOCI indices found in OCI store")
		}
		sort.Slice(indexDescriptorInfos, func(i, j int) bool {
			return indexDescriptorInfos[i].CreatedAt.Before(indexDescriptorInfos[j].CreatedAt)
		})

		return &indexDescriptorInfos[len(indexDescriptorInfos)-1].Descriptor, nil
	}
}

// Log and return the lambda handler error
func lambdaError(ctx context.Context, msg string, err error) (string, error) {
	log.Error(ctx, msg, err)
	return msg, err
}

func process(ctx context.Context, repo string, digest string, region string, account string, sociIndexVersion string, imageTag string) (string, error) {
	registryUrl := buildEcrRegistryUrl(region, account)
	ctx = context.WithValue(ctx, "RegistryURL", registryUrl)

	registry, err := registryutils.Init(ctx, registryUrl)
	if err != nil {
		return lambdaError(ctx, "Remote registry initialization error", err)
	}

	err = registry.ValidateImageDigest(ctx, repo, digest, sociIndexVersion)
	if err != nil {
		log.Warn(ctx, fmt.Sprintf("Image validation error: %v", err))
		// Returning a non error to skip retries
		return "Exited early due to manifest validation error", nil
	}

	// Directory in lambda storage to store images and SOCI artifacts
	dataDir, err := createTempDir(ctx)
	log.Info(ctx, fmt.Sprintf("The path to the dataDir: %s", dataDir))
	if err != nil {
		return lambdaError(ctx, "Directory create error", err)
	}
	defer cleanUp(ctx, dataDir)

	sociStore, err := initSociStore(ctx, dataDir)
	if err != nil {
		return lambdaError(ctx, "OCI storage initialization error", err)
	}

	desc, err := registry.Pull(ctx, repo, sociStore, digest)
	if err != nil {
		return lambdaError(ctx, "Image pull error", err)
	}

	image := images.Image{
		Name:   repo + "@" + digest,
		Target: *desc,
	}

	// For V2, prepare tag for the SOCI index
	var tag string
	if sociIndexVersion == "V2" && imageTag != "" {
		tag = imageTag + "-soci"
		log.Info(ctx, fmt.Sprintf("Using image tag with suffix: %s", tag))
	}

	indexDescriptor, err := buildIndex(ctx, dataDir, sociStore, image, sociIndexVersion)
	if err != nil {
		return lambdaError(ctx, "SOCI index build error", err)
	}
	ctx = context.WithValue(ctx, "SOCIIndexDigest", indexDescriptor.Digest.String())

	err = registry.Push(ctx, sociStore, *indexDescriptor, repo, tag)
	if err != nil {
		return lambdaError(ctx, "SOCI index push error", err)
	}

	log.Info(ctx, "Successfully built and pushed SOCI index")
	return "Successfully built and pushed SOCI index", nil
}

func main() {
<<<<<<< HEAD
	// Define flags for named arguments
	repoPtr := flag.String("repo", "", "Repository name (required)")
	digestPtr := flag.String("digest", "", "Image digest (required)")
	regionPtr := flag.String("region", "", "AWS region (required)")
	accountPtr := flag.String("account", "", "AWS account ID (required)")
	
	// Define custom usage message
	flag.Usage = func() {
		fmt.Fprintf(os.Stderr, "Usage: soci-wrapper --repo REPOSITORY_NAME --digest IMAGE_DIGEST --region AWS_REGION --account AWS_ACCOUNT\n\n")
		fmt.Fprintf(os.Stderr, "Options:\n")
		flag.PrintDefaults()
	}

	// Parse flags
	flag.Parse()

	// Validate required flags
	if *repoPtr == "" || *digestPtr == "" || *regionPtr == "" || *accountPtr == "" {
		fmt.Println("Error: All arguments are required")
		flag.Usage()
		os.Exit(1)
	}

	process(context.TODO(), *repoPtr, *digestPtr, *regionPtr, *accountPtr)
=======
	if len(os.Args) < 4 {
		fmt.Println("Usage: soci-wrapper REPOSITORY_NAME IMAGE_DIGEST AWS_REGION AWS_ACCOUNT [SOCI_INDEX_VERSION] [IMAGE_TAG]")
		fmt.Println("  SOCI_INDEX_VERSION: V1 or V2 (default: V1)")
		fmt.Println("  IMAGE_TAG: Optional image tag (required for V2 SOCI index)")
		os.Exit(1)
	}
	
	repo := os.Args[1]
	digest := os.Args[2]
	region := os.Args[3]
	account := os.Args[4]
	
	// Default to V1 if not specified
	sociIndexVersion := "V1"
	if len(os.Args) >= 6 {
		sociIndexVersion = os.Args[5]
		if sociIndexVersion != "V1" && sociIndexVersion != "V2" {
			fmt.Println("Invalid SOCI index version. Must be 'V1' or 'V2'")
			os.Exit(1)
		}
	}
	
	// Get image tag if provided
	imageTag := ""
	if len(os.Args) >= 7 {
		imageTag = os.Args[6]
	}
	
	// For V2, the image tag is required
	if sociIndexVersion == "V2" && imageTag == "" {
		fmt.Println("IMAGE_TAG is required when using SOCI index version V2")
		os.Exit(1)
	}
	
	process(context.TODO(), repo, digest, region, account, sociIndexVersion, imageTag)
>>>>>>> 047cdfb9
}<|MERGE_RESOLUTION|>--- conflicted
+++ resolved
@@ -209,16 +209,17 @@
 }
 
 func main() {
-<<<<<<< HEAD
 	// Define flags for named arguments
 	repoPtr := flag.String("repo", "", "Repository name (required)")
 	digestPtr := flag.String("digest", "", "Image digest (required)")
 	regionPtr := flag.String("region", "", "AWS region (required)")
 	accountPtr := flag.String("account", "", "AWS account ID (required)")
+	sociIndexVersionPtr := flag.String("soci-version", "V1", "SOCI index version (V1 or V2, default: V1)")
+	imageTagPtr := flag.String("tag", "", "Image tag (required for V2 SOCI index)")
 	
 	// Define custom usage message
 	flag.Usage = func() {
-		fmt.Fprintf(os.Stderr, "Usage: soci-wrapper --repo REPOSITORY_NAME --digest IMAGE_DIGEST --region AWS_REGION --account AWS_ACCOUNT\n\n")
+		fmt.Fprintf(os.Stderr, "Usage: soci-wrapper --repo REPOSITORY_NAME --digest IMAGE_DIGEST --region AWS_REGION --account AWS_ACCOUNT [--soci-version SOCI_INDEX_VERSION] [--tag IMAGE_TAG]\n\n")
 		fmt.Fprintf(os.Stderr, "Options:\n")
 		flag.PrintDefaults()
 	}
@@ -228,47 +229,23 @@
 
 	// Validate required flags
 	if *repoPtr == "" || *digestPtr == "" || *regionPtr == "" || *accountPtr == "" {
-		fmt.Println("Error: All arguments are required")
+		fmt.Println("Error: All required arguments must be provided")
 		flag.Usage()
 		os.Exit(1)
 	}
 
-	process(context.TODO(), *repoPtr, *digestPtr, *regionPtr, *accountPtr)
-=======
-	if len(os.Args) < 4 {
-		fmt.Println("Usage: soci-wrapper REPOSITORY_NAME IMAGE_DIGEST AWS_REGION AWS_ACCOUNT [SOCI_INDEX_VERSION] [IMAGE_TAG]")
-		fmt.Println("  SOCI_INDEX_VERSION: V1 or V2 (default: V1)")
-		fmt.Println("  IMAGE_TAG: Optional image tag (required for V2 SOCI index)")
+	// Validate SOCI index version
+	if *sociIndexVersionPtr != "V1" && *sociIndexVersionPtr != "V2" {
+		fmt.Println("Invalid SOCI index version. Must be 'V1' or 'V2'")
 		os.Exit(1)
 	}
-	
-	repo := os.Args[1]
-	digest := os.Args[2]
-	region := os.Args[3]
-	account := os.Args[4]
-	
-	// Default to V1 if not specified
-	sociIndexVersion := "V1"
-	if len(os.Args) >= 6 {
-		sociIndexVersion = os.Args[5]
-		if sociIndexVersion != "V1" && sociIndexVersion != "V2" {
-			fmt.Println("Invalid SOCI index version. Must be 'V1' or 'V2'")
-			os.Exit(1)
-		}
-	}
-	
-	// Get image tag if provided
-	imageTag := ""
-	if len(os.Args) >= 7 {
-		imageTag = os.Args[6]
-	}
-	
+
 	// For V2, the image tag is required
-	if sociIndexVersion == "V2" && imageTag == "" {
-		fmt.Println("IMAGE_TAG is required when using SOCI index version V2")
+	if *sociIndexVersionPtr == "V2" && *imageTagPtr == "" {
+		fmt.Println("Error: --tag is required when using SOCI index version V2")
+		flag.Usage()
 		os.Exit(1)
 	}
-	
-	process(context.TODO(), repo, digest, region, account, sociIndexVersion, imageTag)
->>>>>>> 047cdfb9
+
+	process(context.TODO(), *repoPtr, *digestPtr, *regionPtr, *accountPtr, *sociIndexVersionPtr, *imageTagPtr)
 }